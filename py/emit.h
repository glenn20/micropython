--- conflicted
+++ resolved
@@ -266,13 +266,7 @@
     void (*end_pass)(emit_inline_asm_t *emit, mp_uint_t type_sig);
     mp_uint_t (*count_params)(emit_inline_asm_t *emit, const byte *p, const byte *ptop);
     bool (*label)(emit_inline_asm_t *emit, mp_uint_t label_num, qstr label_id);
-<<<<<<< HEAD
-    void (*align)(emit_inline_asm_t *emit, mp_uint_t align);
-    void (*data)(emit_inline_asm_t *emit, mp_uint_t bytesize, mp_uint_t val);
     void (*op)(emit_inline_asm_t *emit, qstr op, mp_uint_t n_args, const byte **pn_args);
-=======
-    void (*op)(emit_inline_asm_t *emit, qstr op, mp_uint_t n_args, mp_parse_node_t *pn_args);
->>>>>>> 5653e3c7
 } emit_inline_asm_method_table_t;
 
 extern const emit_inline_asm_method_table_t emit_inline_thumb_method_table;
